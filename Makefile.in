--- conflicted
+++ resolved
@@ -91,12 +91,8 @@
 	signal.o io.o parse_util.o common.o screen.o path.o autoload.o		\
 	parser_keywords.o iothread.o color.o postfork.o	\
 	builtin_test.o parse_tree.o parse_productions.o parse_execution.o \
-<<<<<<< HEAD
-	pager.o utf8.o fish_version.o docopt_registration.o \
+	pager.o utf8.o wcstringutil.o fish_version.o docopt_registration.o \
 	docopt/docopt_fish.o docopt/docopt_fish_parse_tree.o
-=======
-	pager.o utf8.o fish_version.o wcstringutil.o
->>>>>>> 3ac28f2b
 
 FISH_INDENT_OBJS := fish_indent.o print_help.o common.o	\
 parser_keywords.o wutil.o tokenizer.o fish_version.o
