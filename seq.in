#!/usr/bin/env fish
#
# Fallback implementation of the seq command
#
# @configure_input@

set -l from 1
set -l step 1
set -l to 1

function _ -d "Alias for the gettext command"
	printf "%s" $argv
end
if test 1 = "@HAVE_GETTEXT@"
	if which gettext ^/dev/null >/dev/null
		function _ -d "Alias for the gettext command"
			gettext fish $argv
		end
	end
end

switch (count $argv)
	case 1
		set to $argv[1]

	case 2
		set from $argv[1]
		set to $argv[2]

	case 3
		set from $argv[1]
		set step $argv[2]
		set to $argv[3]

	case '*'
		printf (_ "%s: Expected 1, 2 or 3 arguments, got %d\n") seq (count $argv)
		exit 1

end

for i in $from $step $to
	if not echo $i | grep -E '^-?[0-9]*([0-9]*|\.[0-9]+)$' >/dev/null
		printf (_ "%s: '%s' is not a number\n") seq $i
		exit 1
	end
end

<<<<<<< HEAD
if [ $step -ge 0 ]
    echo "for( i=$from; i<=$to ; i+=$step ) i;" | bc 
else
    echo "for( i=$from; i>=$to ; i+=$step ) i;" | bc 
end
=======
echo "for( i=$from; i<=$to ; i+=$step ) i;" | bc
>>>>>>> b9b6e867
<|MERGE_RESOLUTION|>--- conflicted
+++ resolved
@@ -45,12 +45,8 @@
 	end
 end
 
-<<<<<<< HEAD
 if [ $step -ge 0 ]
-    echo "for( i=$from; i<=$to ; i+=$step ) i;" | bc 
+	echo "for( i=$from; i<=$to ; i+=$step ) i;" | bc
 else
-    echo "for( i=$from; i>=$to ; i+=$step ) i;" | bc 
-end
-=======
-echo "for( i=$from; i<=$to ; i+=$step ) i;" | bc
->>>>>>> b9b6e867
+	echo "for( i=$from; i>=$to ; i+=$step ) i;" | bc
+end