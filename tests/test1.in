#
#Test aliases loops and conditionals
#

for i in 1 2 #Comment on same line as command
#Comment inside loop
    for j in a b
		#Double loop
        echo $i$j
	end;
end

# Simple alias tests

function foo
    echo >foo.txt $argv
end

foo hello

cat foo.txt |read foo

if test $foo = hello;
  echo Test 2 pass
else
  echo Test 2 fail
end

<<<<<<< HEAD
function foo 
    printf 'Test %s' $argv[1]; echo ' pass'
=======
function foo
    printf 'Test %s' $1; echo ' pass'
>>>>>>> 1b0ce336
end

foo 3

functions -c foo bar
foo 4
bar 5

for i in Test for continue break and switch builtins problems;
	switch $i
		case Test
			printf "%s " $i
		case "f??"
			printf "%s " 6
		case "c*"
			echo pass
		case break
			continue
			echo fail
		case and
			break
			echo fail
		case "*"
			echo fail
	end
end

# this should yield an error
functions -c foo bar<|MERGE_RESOLUTION|>--- conflicted
+++ resolved
@@ -26,13 +26,8 @@
   echo Test 2 fail
 end
 
-<<<<<<< HEAD
 function foo 
     printf 'Test %s' $argv[1]; echo ' pass'
-=======
-function foo
-    printf 'Test %s' $1; echo ' pass'
->>>>>>> 1b0ce336
 end
 
 foo 3
