--- conflicted
+++ resolved
@@ -319,12 +319,6 @@
 
 void event_add_handler(const event_t &event)
 {
-<<<<<<< HEAD
-#warning This assertion is bogus
-    ASSERT_IS_MAIN_THREAD();
-
-=======
->>>>>>> 63975340
     if (debug_level >= 3)
     {
         wcstring desc = event_desc_compact(event);
@@ -339,11 +333,6 @@
         signal_handle(e->param1.signal, 1);
         set_signal_observed(e->param1.signal, true);
     }
-<<<<<<< HEAD
-
-    scoped_lock locker(s_event_handlers_lock);
-=======
->>>>>>> 63975340
     s_event_handlers.push_back(e);
 }
 
