--- conflicted
+++ resolved
@@ -1874,7 +1874,6 @@
 static void test_complete(void)
 {
     say(L"Testing complete");
-<<<<<<< HEAD
     const wchar_t *name_strs[] = {L"QFoo111", L"QFoo222", L"QFoo333", L"QBar111", L"QBar222", L"QBar333"};
     env_stack_t vars;
     vars.push(true);
@@ -1882,14 +1881,6 @@
     {
         vars.set(name_strs[i], L"ABC", ENV_LOCAL);
     }
-=======
-
-    const wchar_t *name_strs[] = {L"Foo1", L"Foo2", L"Foo3", L"Bar1", L"Bar2", L"Bar3"};
-    size_t count = sizeof name_strs / sizeof *name_strs;
-    const wcstring_list_t names(name_strs, name_strs + count);
-
-    complete_set_variable_names(&names);
->>>>>>> 174f5ba9
 
     std::vector<completion_t> completions;
     complete(L"$QF", completions, &vars, COMPLETION_REQUEST_DEFAULT);
@@ -1947,7 +1938,7 @@
 
     /* Not after a redirection */
     completions.clear();
-    complete(L"echo hi > scuttlebut", completions, COMPLETION_REQUEST_DEFAULT);
+    complete(L"echo hi > scuttlebut", completions, &vars, COMPLETION_REQUEST_DEFAULT);
     do_test(completions.size() == 0);
 
     /* Trailing spaces (#1261) */
@@ -1971,40 +1962,39 @@
     if (system("mkdir -p '/tmp/complete_test/'")) err(L"mkdir failed");
     if (system("touch '/tmp/complete_test/testfile'")) err(L"touch failed");
     if (chdir("/tmp/complete_test/")) err(L"chdir failed");
-    complete(L"cat te", completions, COMPLETION_REQUEST_DEFAULT);
+    complete(L"cat te", completions, &vars, COMPLETION_REQUEST_DEFAULT);
     do_test(completions.size() == 1);
     do_test(completions.at(0).completion == L"stfile");
     completions.clear();
-    complete(L"cat /tmp/complete_test/te", completions, COMPLETION_REQUEST_DEFAULT);
+    complete(L"cat /tmp/complete_test/te", completions, &vars, COMPLETION_REQUEST_DEFAULT);
     do_test(completions.size() == 1);
     do_test(completions.at(0).completion == L"stfile");
     completions.clear();
-    complete(L"echo sup > /tmp/complete_test/te", completions, COMPLETION_REQUEST_DEFAULT);
+    complete(L"echo sup > /tmp/complete_test/te", completions, &vars, COMPLETION_REQUEST_DEFAULT);
     do_test(completions.size() == 1);
     do_test(completions.at(0).completion == L"stfile");
     completions.clear();
-    complete(L"echo sup > /tmp/complete_test/te", completions, COMPLETION_REQUEST_DEFAULT);
+    complete(L"echo sup > /tmp/complete_test/te", completions, &vars, COMPLETION_REQUEST_DEFAULT);
     do_test(completions.size() == 1);
     do_test(completions.at(0).completion == L"stfile");
     completions.clear();
     
     // Zero escapes can cause problems. See #1631
-    complete(L"cat foo\\0", completions, COMPLETION_REQUEST_DEFAULT);
+    complete(L"cat foo\\0", completions, &vars, COMPLETION_REQUEST_DEFAULT);
     do_test(completions.empty());
     completions.clear();
-    complete(L"cat foo\\0bar", completions, COMPLETION_REQUEST_DEFAULT);
+    complete(L"cat foo\\0bar", completions, &vars, COMPLETION_REQUEST_DEFAULT);
     do_test(completions.empty());
     completions.clear();
-    complete(L"cat \\0", completions, COMPLETION_REQUEST_DEFAULT);
+    complete(L"cat \\0", completions, &vars, COMPLETION_REQUEST_DEFAULT);
     do_test(completions.empty());
     completions.clear();
-    complete(L"cat te\\0", completions, COMPLETION_REQUEST_DEFAULT);
+    complete(L"cat te\\0", completions, &vars, COMPLETION_REQUEST_DEFAULT);
     do_test(completions.empty());
     completions.clear();
 
-<<<<<<< HEAD
     vars.pop();
-=======
+
     if (chdir(saved_wd)) err(L"chdir failed");
     if (system("rm -Rf '/tmp/complete_test/'")) err(L"rm failed");
     
@@ -2021,7 +2011,6 @@
     complete_remove_wrapper(L"wrapper1", L"wrapper2");
     do_test(comma_join(complete_get_wrap_chain(L"wrapper1")) == L"wrapper1");
     do_test(comma_join(complete_get_wrap_chain(L"wrapper2")) == L"wrapper2,wrapper3,wrapper1");
->>>>>>> 174f5ba9
 }
 
 static void test_1_completion(wcstring line, const wcstring &completion, complete_flags_t flags, bool append_only, wcstring expected, long source_line)
@@ -2160,7 +2149,8 @@
 static void perform_one_autosuggestion_should_ignore_test(const wcstring &command, const wcstring &wd, long line)
 {
     completion_list_t comps;
-    complete(command, comps, COMPLETION_REQUEST_AUTOSUGGESTION);
+    env_stack_t vars;
+    complete(command, comps, &vars, COMPLETION_REQUEST_AUTOSUGGESTION);
     do_test(comps.empty());
     if (! comps.empty())
     {
