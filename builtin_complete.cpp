--- conflicted
+++ resolved
@@ -343,11 +343,7 @@
 
         int opt = wgetopt_long(argc,
                                argv,
-<<<<<<< HEAD
-                               L"a:c:p:s:l:o:d:g:frxeuAn:C::h",
-=======
-                               L"a:c:p:s:l:o:d:frxeuAn:C::w:h",
->>>>>>> 48d35361
+                               L"a:c:p:s:l:o:d:g:frxeuAn:C::w:h",
                                long_options,
                                &opt_index);
         if (opt == -1)
