--- conflicted
+++ resolved
@@ -1,18 +1,15 @@
 \section complete complete - edit command specific tab-completions
 
 \subsection complete-synopsis Synopsis
-<<<<<<< HEAD
-<tt>complete (-c|--command|-p|--path) COMMAND [(-g|--signature) SIGNATURE] [(-s|--short-option) SHORT_OPTION] [(-l|--long-option|-o|--old-option) LONG_OPTION [(-a||--arguments) OPTION_ARGUMENTS] [(-w|--wraps) WRAPPED_COMMAND] [(-d|--description) DESCRIPTION] </tt>
-=======
 \fish{synopsis}
 complete ( -c | --command | -p | --path ) COMMAND
+        [(-g|--signature) SIGNATURE]
         [( -s | --short-option ) SHORT_OPTION]
         [( -l | --long-option | -o | --old-option ) LONG_OPTION]
         [( -a | --arguments ) OPTION_ARGUMENTS]
         [( -w | --wraps ) WRAPPED_COMMAND]
         [( -d | --description ) DESCRIPTION]
 \endfish
->>>>>>> 133ba6e0
 
 \subsection complete-description Description
 
