--- conflicted
+++ resolved
@@ -703,15 +703,7 @@
 
 	for( i = 0; i < al_get_count( &prompt_list )-1; i++ )
 	{
-<<<<<<< HEAD
-		sb_append( &data->prompt_buff, (wchar_t *)al_get( &prompt_list, i ) );
-		if (i + 1 < al_get_count( &prompt_list))
-		{
-			sb_append( &data->prompt_buff, L"\n" );
-		}
-=======
 		sb_append( &data->prompt_buff, (wchar_t *)al_get( &prompt_list, i ), L"\n" );
->>>>>>> 674cf607
 	}
 	sb_append( &data->prompt_buff, (wchar_t *)al_get( &prompt_list, i ));
 
