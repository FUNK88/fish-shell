--- conflicted
+++ resolved
@@ -569,11 +569,7 @@
     void lock(void);
     void unlock(void);
     scoped_lock(pthread_mutex_t &mutex);
-<<<<<<< HEAD
-    scoped_lock(const pthread_mutex_t &mutex);
-=======
     scoped_lock(mutex_lock_t &lock);
->>>>>>> 174f5ba9
     ~scoped_lock();
 };
 
