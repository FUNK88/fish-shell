--- conflicted
+++ resolved
@@ -205,16 +205,11 @@
     show_errors(parent.show_errors),
     cancellation_requested(parent.cancellation_requested),
     is_within_fish_initialization(parent.is_within_fish_initialization),
-<<<<<<< HEAD
-    variable_stack(parent.variable_stack)
-{
-=======
     interactive_filenames(parent.interactive_filenames),
     forbidden_function(parent.forbidden_function),
     variable_stack(parent.variable_stack)
 {
     parent.assert_is_this_thread();
->>>>>>> 63975340
 }
 
 /* A pointer to the principal parser (which is a static local) */
@@ -441,8 +436,6 @@
     forbidden_function.pop_back();
 }
 
-<<<<<<< HEAD
-=======
 const wchar_t *parser_t::current_interactive_filename() const
 {
     assert_is_this_thread();
@@ -462,7 +455,6 @@
     this->interactive_filenames.pop_back();
 }
 
->>>>>>> 63975340
 bool parser_t::get_is_interactive() const
 {
     assert_is_this_thread();
@@ -825,18 +817,8 @@
             return sb->source_file;
         }
     }
-<<<<<<< HEAD
-
-    /* We query a global array for the current file name, but only do that if we are the principal parser */
-    if (this->is_principal())
-    {
-        return reader_current_filename();
-    }
-    return NULL;
-=======
     
     return this->current_interactive_filename();
->>>>>>> 63975340
 }
 
 wcstring parser_t::current_line()
@@ -1079,72 +1061,7 @@
 
     /* Reap again */
     job_reap(this, 0);
-<<<<<<< HEAD
-
-    return result;
-}
-=======
->>>>>>> 63975340
-
-class child_eval_context_t
-{
-    public:
-    parser_t parser;
-    parse_node_tree_t tree;
-    wcstring src;
-    node_offset_t node_idx;
-    io_chain_t io;
-    enum block_type_t block_type;
-    int result;
-    bool finished;
-    
-    child_eval_context_t(const parser_t &parent) : parser(parent), result(0), finished(false)
-    {
-    }
-    
-    int run_in_background()
-    {
-        this->parser.expected_thread = pthread_self();
-        this->result = parser.eval(src, tree, node_idx, io, block_type);
-        this->finished = true;
-        return result;
-    }
-    
-    static int run_in_background(child_eval_context_t *self)
-    {
-        return self->run_in_background();
-    }
-};
-
-static int run_child_parser_in_background(child_eval_context_t *ctx)
-{
-    return ctx->run_in_background();
-}
-
-int parser_t::eval_block_node_in_child(node_offset_t node_idx, const io_chain_t &io, enum block_type_t block_type)
-{
-    /* Paranoia. It's a little frightening that we're given only a node_idx and we interpret this in the topmost execution context's tree. What happens if two trees were to be interleaved? Fortunately that cannot happen (yet); in the future we probably want some sort of reference counted trees.
-    */
-    parse_execution_context_t *ctx = this->execution_contexts.back();
-    assert(ctx != NULL);
-
-    CHECK_BLOCK(1);
-
-    child_eval_context_t *child_eval = new child_eval_context_t(*this);
-    child_eval->tree = ctx->get_tree();
-    child_eval->src = ctx->get_source();
-    child_eval->node_idx = node_idx;
-    child_eval->io = io;
-    child_eval->block_type = block_type;
-    
-    iothread_perform(run_child_parser_in_background, child_eval);
-    while (! child_eval->finished)
-    {
-        usleep(1000);
-    }
-    int result = child_eval->result;
-    this->set_last_status(child_eval->parser.get_last_status());
-    delete child_eval;
+
     return result;
 }
 
@@ -1499,12 +1416,9 @@
 bool parser_use_threads()
 {
     return true;
-<<<<<<< HEAD
-=======
 }
 
 bool parser_concurrent_execution()
 {
     return parser_use_threads() && true;
->>>>>>> 63975340
 }